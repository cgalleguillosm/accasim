--- conflicted
+++ resolved
@@ -1,252 +1,226 @@
-"""
-MIT License
-
-Copyright (c) 2017 cgalleguillosm
-
-Permission is hereby granted, free of charge, to any person obtaining a copy
-of this software and associated documentation files (the "Software"), to deal
-in the Software without restriction, including without limitation the rights
-to use, copy, modify, merge, publish, distribute, sublicense, and/or sell
-copies of the Software, and to permit persons to whom the Software is
-furnished to do so, subject to the following conditions:
-
-The above copyright notice and this permission notice shall be included in all
-copies or substantial portions of the Software.
-
-THE SOFTWARE IS PROVIDED "AS IS", WITHOUT WARRANTY OF ANY KIND, EXPRESS OR
-IMPLIED, INCLUDING BUT NOT LIMITED TO THE WARRANTIES OF MERCHANTABILITY,
-FITNESS FOR A PARTICULAR PURPOSE AND NONINFRINGEMENT. IN NO EVENT SHALL THE
-AUTHORS OR COPYRIGHT HOLDERS BE LIABLE FOR ANY CLAIM, DAMAGES OR OTHER
-LIABILITY, WHETHER IN AN ACTION OF CONTRACT, TORT OR OTHERWISE, ARISING FROM,
-OUT OF OR IN CONNECTION WITH THE SOFTWARE OR THE USE OR OTHER DEALINGS IN THE
-SOFTWARE.
-"""
-from builtins import str
-from os.path import join as _join
-from accasim.base.allocator_class import allocator_base
-from accasim.base.scheduler_class import scheduler_base
-from accasim.base.simulator_class import hpc_simulator
-from accasim.utils.file import file_exists, dir_exists, remove_dir, find_file_by, path_leaf
-from accasim.utils.misc import obj_assertion, list_class_assertion
-from accasim.utils.plot_factory import plot_factory
-<<<<<<< HEAD
-from accasim.experimentation.schedule_parser import schedule_parser
-=======
-from accasim.experimentation.schedule_parser import define_result_parser
->>>>>>> 55c4e9b6
-
-
-class experiment_class:
-    CUSTOM_ATTRIBUTES = {'SEPARATOR': '_SEPARATOR', 'RESULTS_FOLDER': '_RESULTS_FOLDER',
-                         'SCHEDULE_PREFIX': '_SCHEDULE_PREFIX', 'BENCHMARK_PREFIX': '_BENCHMARK_PREFIX'}
-
-    SIMULATOR_ATTRIBUTES = {'scheduling_output': True, 'pprint_output': False, 'benchmark_output': True,
-                            'statistics_output': True, 'job_factory': None, 'reader': None,
-                            'save_parameters': ['RESOURCE_ORDER']}
-    _SEPARATOR = '_'
-    _RESULTS_FOLDER = 'results/{}/{}'
-    _SCHEDULE_PREFIX = 'sched-'
-    _BENCHMARK_PREFIX = 'bench-'
-    _SIMULATOR_PARAMS_FILENAME = 'simulator_parameters.json'
-    _PLOT_INPUTS = {
-        plot_factory.SCHEDULE_CLASS: _SCHEDULE_PREFIX,
-        plot_factory.BENCHMARK_CLASS: _BENCHMARK_PREFIX
-    }
-
-    def __init__(self, name, _sys_config, _workload, simulator_config=None, job_factory=None,
-                 reader=None, **kwargs):
-        """
-        Experiment class constructor.
-
-        This class allows to run automatically a set of simulations, and then generate automatically the plots. For the plot generation,
-        scheduling_output and benchmark_output must be True (by default).
-
-        :param name: Experiment name. The results of each simulator will be placed in the results/\'name\' folder.
-        :param _sys_config: System configuration in json format.
-        :param _workload: Workload file to be used in the simulation. Directly readed or used as workload generation input. This depends on the reader object.
-        :param simulator_config: Configuration of the simulator parameters.
-        :param job_factory: Optional. A job factory object.
-        :param reader: Optional. A workload reader object for a custom reader. A SWF workload reader is defined as default.
-        :param kwargs: \*\*kwargs: Optional parameters to be set in the experiment definition.
-            - SEPARATOR: '_' by default. This separator is used to separate the name of the Dispatcher (schedule+allocation).
-            - RESULTS_FOLDER: 'results/{}/{}' by default. Results folder where the experiments will placed. This name must contain the parent result folder, and
-            two place holders, the first one belongs to the experiment name and the second one to the specific simulation.
-            - SCHEDULE_PREFIX: 'sched-' by default. Corresponds the prefix name of the schedule files.
-            - BENCHMAR_PREFIX: 'bench-' by default. Corresponds the prefix name of the benchmark files.
-            - scheduling_output: True by default.
-            - pprint_output: False by default.
-            - benchmark_output: True by default.
-            - statistics_output: True by default.
-            - save_parameters: ['resource_order']. A list of simulator parameters to be saved as simulator_parameters.json in results/{name}/{dispatching_instance}.
-        """
-        self.name = name
-        self.dispatchers = {}
-        self.results = {}
-        self.sys_config = file_exists(_sys_config, head_message='System configuration file: ')
-        self.workload = file_exists(_workload, head_message='Workload file: ')
-        if simulator_config is not None:
-            self.simulator_config = file_exists(simulator_config, head_message='Simulator configuration file: ')
-        else:
-            self.simulator_config = None
-
-        self.parser = define_result_parser(self.simulator_config)
-        self._customize(**kwargs)
-        self._update_simulator_attrs(**kwargs)
-
-    def add_dispatcher(self, name, dispatcher):
-        """
-        Add a dispatcher to the set of dispatchers.
-
-        :param name: Dispatcher name.
-        :param dispatcher: Dispatcher instantiation.
-
-        """
-        obj_assertion(name, str, 'Received {} type as dispatcher name. str type expected.',
-                      [dispatcher.__class__.__name__])
-        obj_assertion(dispatcher, scheduler_base, 'Received {} type as dispatcher. {} subclass expected.',
-                      [dispatcher.__class__.__name__, scheduler_base.__name__])
-        if name in self.dispatchers:
-            print('Dispatcher {} already set. Skipping it'.format(name))
-        self.dispatchers[name] = dispatcher
-
-    def add_dispatchers(self, scheduler_list, allocator_list):
-        """
-        Generate a set of dispatchers from a combination of scheduler and allocation lists.
-
-        :param scheduler_list: List of schedulers (:class:`accasim.base.scheduler_class.scheduler_base`).
-        :param allocator_list: List of allocators (:class:`accasim.base.allocator_class.allocator_base`).
-
-        """
-        list_class_assertion(scheduler_list, scheduler_base,
-                             error_msg='Scheduler objects must belong only to {} subclass',
-                             msg_args=[scheduler_base.__name__])
-        list_class_assertion(allocator_list, allocator_base,
-                             error_msg='Allocator objects must belong only to {} subclass',
-                             msg_args=[allocator_base.__name__])
-
-        for _alloc_class in allocator_list:
-            _alloc = _alloc_class()
-            for _sched_class in scheduler_list:
-                _dispatcher = _sched_class(_alloc)
-                _name = self._generate_name(_dispatcher.name, _alloc.name)
-                self.add_dispatcher(_name, _dispatcher)
-
-    def run_simulation(self, generate_plot=True):
-        """
-        Starts the simulation process. It's uses each instance of dispatching method to create the experiment.
-        After that all experiments are run, the comparing plots are generated the :attr:`.generate_plot` option is set as True.
-
-        :param generate_plot: `True` if plots must be generated, otherwise `False`. 
-
-        """
-        _total = len(self.dispatchers)
-        # Run n simulations depending in the number of the defined dispatchers
-        for i, (_name, _dispatcher) in enumerate(self.dispatchers.items()):
-            result_folder = self.create_folders(self.name, _name)
-            self.results[_name] = result_folder
-            self.SIMULATOR_ATTRIBUTES['RESULTS_FOLDER_NAME'] = result_folder
-            print('{}/{}: Starting simulation of {}'.format(i + 1, _total, _name))
-            simulator = hpc_simulator(self.sys_config, _dispatcher, self.workload,
-                                      simulator_config=self.simulator_config,
-                                      **self.SIMULATOR_ATTRIBUTES)
-            simulator.start_simulation()
-            print('\n')
-        
-        # Generate all plots available in the plot factory class
-        if generate_plot:
-            self.generate_plots(self._RESULTS_FOLDER.format(self.name, ''))
-            print('Plot generation finished. ')
-
-    def create_folders(self, name, instance_name, OVERWRITE=True):
-        """
-        Create a folder if does not exists. If :attr:`.OVERWRITE` is True, the existing folder will be deleted and then created.        
-        
-        :param name: Corresponds to the experiment name.
-        :param instance_name: Name of the current simulation. By default is the name of the dispatcher.
-        :param OVERWRITE: `True` to overwrite current results on the destiniy by deleting the entire folder.
-
-        :return: Return the path of the new folder. 
-        """
-        results_folder = self._RESULTS_FOLDER.format(name, instance_name)
-        if OVERWRITE:
-            remove_dir(results_folder)
-        dir_exists(results_folder, create=True)
-        self.SIMULATOR_ATTRIBUTES['OVERWRITE'] = OVERWRITE
-        return results_folder
-
-    def retrieve_filepaths(self, dispatcher_results, **kwargs):
-        """
-        Retrieve all filepath related to the simulation results. Associates that files to the experiments.
-
-        :param dispatcher_results: Simulation results path.
-        :param kwargs: Corresponds to the type of prefix of the file. 
-            Currently, there are two types of plots. Benchmark with 'bench-' and Schedule with 'sched-' file prefix.
-        :return: list of experiments, list of file paths 
-        """
-        labels = []
-        filepaths = []
-        for _name, _path in dispatcher_results.items():
-            labels.append(_name)
-            filepaths.append(_join(_path, find_file_by(_path, **kwargs)))
-        return labels, filepaths
-
-    def generate_plots(self, experiment_folder):
-        """
-        Generate the all plots available in the :class:`accasim.utils.plot_factory` class. 
-        
-        :param experiment_folder: Path where the plots will be placed.
-        """
-        for plot_class, plot_types in plot_factory.PLOT_TYPES.items():
-            _prefix = self._PLOT_INPUTS[plot_class]
-            resultlabel, resultpath = self.retrieve_filepaths(self.results, prefix=_prefix)
-            _plot_factory = plot_factory(plot_class, self._SIMULATOR_PARAMS_FILENAME, config=self.sys_config,
-                                         workload_parser=self.parser)
-            _plot_factory.setFiles(resultpath, resultlabel)
-            _plot_factory.preProcess()
-            for plot_type in plot_types:
-                output_fpath_ = _join(experiment_folder, '{}.pdf'.format(plot_type))
-                _plot_factory.producePlot(type=plot_type, output=output_fpath_)
-                
-    def _generate_name(self, _sched_name, _alloc_name):
-        """
-        Generate a name of the dispatcher using the scheduler and allocator names plus the :attr:`._SEPARATOR`
-
-        :param _sched_name: Scheduler name identifier.
-        :param _alloc_name: Allocation name identifier.
-        :return: Dispatching name identifier.
-        """
-        return '{}{}{}'.format(_sched_name, self._SEPARATOR, _alloc_name)
-
-<<<<<<< HEAD
-    def _define_result_parser(self):
-        """
-
-        :return:
-        """
-        try:
-            _schedule_output = load_config(self.simulator_config)['schedule_output']
-            _separators = _schedule_output['separators']
-            _format = _schedule_output['format']
-            _attributes = _schedule_output['attributes']
-        except KeyError as e:
-            print(
-                'Schedule output format not identified. Please check the simulator configuration file for the key \'schedule_output\'.')
-            raise e
-        for _attr_name, _data_type in _attributes.items():
-            _format = _format.replace('{' + _attr_name + '}', type_regexp(_data_type[-1]).format(_attr_name))
-        default_parser = schedule_parser(_format)
-        return default_parser
-
-=======
->>>>>>> 55c4e9b6
-    def _customize(self, **kwargs):
-        for k, v in kwargs.items():
-            if k in self.CUSTOM_ATTRIBUTES:
-                setattr(self, self.CUSTOM_ATTRIBUTES[k], v)
-
-    def _update_simulator_attrs(self, **kwargs):
-        for k, v in kwargs.items():
-            if k in self.SIMULATOR_ATTRIBUTES:
-                self.SIMULATOR_ATTRIBUTES[k] = v
-                
+"""
+MIT License
+
+Copyright (c) 2017 cgalleguillosm
+
+Permission is hereby granted, free of charge, to any person obtaining a copy
+of this software and associated documentation files (the "Software"), to deal
+in the Software without restriction, including without limitation the rights
+to use, copy, modify, merge, publish, distribute, sublicense, and/or sell
+copies of the Software, and to permit persons to whom the Software is
+furnished to do so, subject to the following conditions:
+
+The above copyright notice and this permission notice shall be included in all
+copies or substantial portions of the Software.
+
+THE SOFTWARE IS PROVIDED "AS IS", WITHOUT WARRANTY OF ANY KIND, EXPRESS OR
+IMPLIED, INCLUDING BUT NOT LIMITED TO THE WARRANTIES OF MERCHANTABILITY,
+FITNESS FOR A PARTICULAR PURPOSE AND NONINFRINGEMENT. IN NO EVENT SHALL THE
+AUTHORS OR COPYRIGHT HOLDERS BE LIABLE FOR ANY CLAIM, DAMAGES OR OTHER
+LIABILITY, WHETHER IN AN ACTION OF CONTRACT, TORT OR OTHERWISE, ARISING FROM,
+OUT OF OR IN CONNECTION WITH THE SOFTWARE OR THE USE OR OTHER DEALINGS IN THE
+SOFTWARE.
+"""
+from builtins import str
+from os.path import join as _join
+from accasim.base.allocator_class import allocator_base
+from accasim.base.scheduler_class import scheduler_base
+from accasim.base.simulator_class import hpc_simulator
+from accasim.utils.file import file_exists, dir_exists, remove_dir, find_file_by, path_leaf
+from accasim.utils.misc import obj_assertion, list_class_assertion
+from accasim.utils.plot_factory import plot_factory
+from accasim.experimentation.schedule_parser import define_result_parser
+
+
+class experiment_class:
+    CUSTOM_ATTRIBUTES = {'SEPARATOR': '_SEPARATOR', 'RESULTS_FOLDER': '_RESULTS_FOLDER',
+                         'SCHEDULE_PREFIX': '_SCHEDULE_PREFIX', 'BENCHMARK_PREFIX': '_BENCHMARK_PREFIX'}
+
+    SIMULATOR_ATTRIBUTES = {'scheduling_output': True, 'pprint_output': False, 'benchmark_output': True,
+                            'statistics_output': True, 'job_factory': None, 'reader': None,
+                            'save_parameters': ['RESOURCE_ORDER']}
+    _SEPARATOR = '_'
+    _RESULTS_FOLDER = 'results/{}/{}'
+    _SCHEDULE_PREFIX = 'sched-'
+    _BENCHMARK_PREFIX = 'bench-'
+    _SIMULATOR_PARAMS_FILENAME = 'simulator_parameters.json'
+    _PLOT_INPUTS = {
+        plot_factory.SCHEDULE_CLASS: _SCHEDULE_PREFIX,
+        plot_factory.BENCHMARK_CLASS: _BENCHMARK_PREFIX
+    }
+
+    def __init__(self, name, _sys_config, _workload, simulator_config=None, job_factory=None,
+                 reader=None, **kwargs):
+        """
+        Experiment class constructor.
+
+        This class allows to run automatically a set of simulations, and then generate automatically the plots. For the plot generation,
+        scheduling_output and benchmark_output must be True (by default).
+
+        :param name: Experiment name. The results of each simulator will be placed in the results/\'name\' folder.
+        :param _sys_config: System configuration in json format.
+        :param _workload: Workload file to be used in the simulation. Directly readed or used as workload generation input. This depends on the reader object.
+        :param simulator_config: Configuration of the simulator parameters.
+        :param job_factory: Optional. A job factory object.
+        :param reader: Optional. A workload reader object for a custom reader. A SWF workload reader is defined as default.
+        :param kwargs: \*\*kwargs: Optional parameters to be set in the experiment definition.
+            - SEPARATOR: '_' by default. This separator is used to separate the name of the Dispatcher (schedule+allocation).
+            - RESULTS_FOLDER: 'results/{}/{}' by default. Results folder where the experiments will placed. This name must contain the parent result folder, and
+            two place holders, the first one belongs to the experiment name and the second one to the specific simulation.
+            - SCHEDULE_PREFIX: 'sched-' by default. Corresponds the prefix name of the schedule files.
+            - BENCHMAR_PREFIX: 'bench-' by default. Corresponds the prefix name of the benchmark files.
+            - scheduling_output: True by default.
+            - pprint_output: False by default.
+            - benchmark_output: True by default.
+            - statistics_output: True by default.
+            - save_parameters: ['resource_order']. A list of simulator parameters to be saved as simulator_parameters.json in results/{name}/{dispatching_instance}.
+        """
+        self.name = name
+        self.dispatchers = {}
+        self.results = {}
+        self.sys_config = file_exists(_sys_config, head_message='System configuration file: ')
+        self.workload = file_exists(_workload, head_message='Workload file: ')
+        if simulator_config is not None:
+            self.simulator_config = file_exists(simulator_config, head_message='Simulator configuration file: ')
+        else:
+            self.simulator_config = None
+
+        self.parser = define_result_parser(self.simulator_config)
+        self._customize(**kwargs)
+        self._update_simulator_attrs(**kwargs)
+
+    def add_dispatcher(self, name, dispatcher):
+        """
+        Add a dispatcher to the set of dispatchers.
+
+        :param name: Dispatcher name.
+        :param dispatcher: Dispatcher instantiation.
+
+        """
+        obj_assertion(name, str, 'Received {} type as dispatcher name. str type expected.',
+                      [dispatcher.__class__.__name__])
+        obj_assertion(dispatcher, scheduler_base, 'Received {} type as dispatcher. {} subclass expected.',
+                      [dispatcher.__class__.__name__, scheduler_base.__name__])
+        if name in self.dispatchers:
+            print('Dispatcher {} already set. Skipping it'.format(name))
+        self.dispatchers[name] = dispatcher
+
+    def add_dispatchers(self, scheduler_list, allocator_list):
+        """
+        Generate a set of dispatchers from a combination of scheduler and allocation lists.
+
+        :param scheduler_list: List of schedulers (:class:`accasim.base.scheduler_class.scheduler_base`).
+        :param allocator_list: List of allocators (:class:`accasim.base.allocator_class.allocator_base`).
+
+        """
+        list_class_assertion(scheduler_list, scheduler_base,
+                             error_msg='Scheduler objects must belong only to {} subclass',
+                             msg_args=[scheduler_base.__name__])
+        list_class_assertion(allocator_list, allocator_base,
+                             error_msg='Allocator objects must belong only to {} subclass',
+                             msg_args=[allocator_base.__name__])
+
+        for _alloc_class in allocator_list:
+            _alloc = _alloc_class()
+            for _sched_class in scheduler_list:
+                _dispatcher = _sched_class(_alloc)
+                _name = self._generate_name(_dispatcher.name, _alloc.name)
+                self.add_dispatcher(_name, _dispatcher)
+
+    def run_simulation(self, generate_plot=True):
+        """
+        Starts the simulation process. It's uses each instance of dispatching method to create the experiment.
+        After that all experiments are run, the comparing plots are generated the :attr:`.generate_plot` option is set as True.
+
+        :param generate_plot: `True` if plots must be generated, otherwise `False`. 
+
+        """
+        _total = len(self.dispatchers)
+        # Run n simulations depending in the number of the defined dispatchers
+        for i, (_name, _dispatcher) in enumerate(self.dispatchers.items()):
+            result_folder = self.create_folders(self.name, _name)
+            self.results[_name] = result_folder
+            self.SIMULATOR_ATTRIBUTES['RESULTS_FOLDER_NAME'] = result_folder
+            print('{}/{}: Starting simulation of {}'.format(i + 1, _total, _name))
+            simulator = hpc_simulator(self.sys_config, _dispatcher, self.workload,
+                                      simulator_config=self.simulator_config,
+                                      **self.SIMULATOR_ATTRIBUTES)
+            simulator.start_simulation()
+            print('\n')
+        
+        # Generate all plots available in the plot factory class
+        if generate_plot:
+            self.generate_plots(self._RESULTS_FOLDER.format(self.name, ''))
+            print('Plot generation finished. ')
+
+    def create_folders(self, name, instance_name, OVERWRITE=True):
+        """
+        Create a folder if does not exists. If :attr:`.OVERWRITE` is True, the existing folder will be deleted and then created.        
+        
+        :param name: Corresponds to the experiment name.
+        :param instance_name: Name of the current simulation. By default is the name of the dispatcher.
+        :param OVERWRITE: `True` to overwrite current results on the destiniy by deleting the entire folder.
+
+        :return: Return the path of the new folder. 
+        """
+        results_folder = self._RESULTS_FOLDER.format(name, instance_name)
+        if OVERWRITE:
+            remove_dir(results_folder)
+        dir_exists(results_folder, create=True)
+        self.SIMULATOR_ATTRIBUTES['OVERWRITE'] = OVERWRITE
+        return results_folder
+
+    def retrieve_filepaths(self, dispatcher_results, **kwargs):
+        """
+        Retrieve all filepath related to the simulation results. Associates that files to the experiments.
+
+        :param dispatcher_results: Simulation results path.
+        :param kwargs: Corresponds to the type of prefix of the file. 
+            Currently, there are two types of plots. Benchmark with 'bench-' and Schedule with 'sched-' file prefix.
+        :return: list of experiments, list of file paths 
+        """
+        labels = []
+        filepaths = []
+        for _name, _path in dispatcher_results.items():
+            labels.append(_name)
+            filepaths.append(_join(_path, find_file_by(_path, **kwargs)))
+        return labels, filepaths
+
+    def generate_plots(self, experiment_folder):
+        """
+        Generate the all plots available in the :class:`accasim.utils.plot_factory` class. 
+        
+        :param experiment_folder: Path where the plots will be placed.
+        """
+        for plot_class, plot_types in plot_factory.PLOT_TYPES.items():
+            _prefix = self._PLOT_INPUTS[plot_class]
+            resultlabel, resultpath = self.retrieve_filepaths(self.results, prefix=_prefix)
+            _plot_factory = plot_factory(plot_class, self._SIMULATOR_PARAMS_FILENAME, config=self.sys_config,
+                                         workload_parser=self.parser)
+            _plot_factory.setFiles(resultpath, resultlabel)
+            _plot_factory.preProcess()
+            for plot_type in plot_types:
+                output_fpath_ = _join(experiment_folder, '{}.pdf'.format(plot_type))
+                _plot_factory.producePlot(type=plot_type, output=output_fpath_)
+                
+    def _generate_name(self, _sched_name, _alloc_name):
+        """
+        Generate a name of the dispatcher using the scheduler and allocator names plus the :attr:`._SEPARATOR`
+
+        :param _sched_name: Scheduler name identifier.
+        :param _alloc_name: Allocation name identifier.
+        :return: Dispatching name identifier.
+        """
+        return '{}{}{}'.format(_sched_name, self._SEPARATOR, _alloc_name)
+
+    def _customize(self, **kwargs):
+        for k, v in kwargs.items():
+            if k in self.CUSTOM_ATTRIBUTES:
+                setattr(self, self.CUSTOM_ATTRIBUTES[k], v)
+
+    def _update_simulator_attrs(self, **kwargs):
+        for k, v in kwargs.items():
+            if k in self.SIMULATOR_ATTRIBUTES:
+                self.SIMULATOR_ATTRIBUTES[k] = v
+                
     